#!/usr/bin/env python
# coding=utf-8

# aeneas is a Python/C library and a set of tools
# to automagically synchronize audio and text (aka forced alignment)
#
# Copyright (C) 2012-2013, Alberto Pettarin (www.albertopettarin.it)
# Copyright (C) 2013-2015, ReadBeyond Srl   (www.readbeyond.it)
# Copyright (C) 2015-2017, Alberto Pettarin (www.albertopettarin.it)
#
# This program is free software: you can redistribute it and/or modify
# it under the terms of the GNU Affero General Public License as published by
# the Free Software Foundation, either version 3 of the License, or
# (at your option) any later version.
#
# This program is distributed in the hope that it will be useful,
# but WITHOUT ANY WARRANTY; without even the implied warranty of
# MERCHANTABILITY or FITNESS FOR A PARTICULAR PURPOSE.  See the
# GNU Affero General Public License for more details.
#
# You should have received a copy of the GNU Affero General Public License
# along with this program.  If not, see <http://www.gnu.org/licenses/>.

"""
Set the aeneas package up.
"""


from setuptools import Extension
from setuptools import setup
from setuptools.command.build_ext import build_ext as BaseBuildExtension
import os
import shutil

from setupmeta import PKG_AUTHOR
from setupmeta import PKG_AUTHOR_EMAIL
from setupmeta import PKG_CLASSIFIERS
from setupmeta import PKG_EXTRAS_REQUIRE
from setupmeta import PKG_INSTALL_REQUIRES
from setupmeta import PKG_KEYWORDS
from setupmeta import PKG_LICENSE
from setupmeta import PKG_LONG_DESCRIPTION
from setupmeta import PKG_NAME
from setupmeta import PKG_PACKAGES
from setupmeta import PKG_PACKAGE_DATA
from setupmeta import PKG_SCRIPTS
from setupmeta import PKG_SETUP_REQUIRES
from setupmeta import PKG_SHORT_DESCRIPTION
from setupmeta import PKG_URL
from setupmeta import PKG_VERSION

__author__ = "Alberto Pettarin"
__email__ = "aeneas@readbeyond.it"
__copyright__ = """
    Copyright 2012-2013, Alberto Pettarin (www.albertopettarin.it)
    Copyright 2013-2015, ReadBeyond Srl   (www.readbeyond.it)
    Copyright 2015-2017, Alberto Pettarin (www.albertopettarin.it)
"""
__license__ = "GNU AGPL 3"
__status__ = "Production"
__version__ = "1.7.3"


##############################################################################
#
# Windows-specific setup for compiling cew
#
##############################################################################

def prepare_cew_for_windows():
    """
    Copy files needed to compile the ``cew`` Python C extension on Windows.

    A glorious day, when Microsoft will offer a decent support
    for Python and shared libraries,
    all this mess will be unnecessary and it should be removed.
    May that day come soon.

    Return ``True`` if successful, ``False`` otherwise.

    :rtype: bool
    """
    try:
        # copy espeak_sapi.dll to C:\Windows\System32\espeak.dll
        espeak_dll_win_path = "C:\\Windows\\System32\\espeak.dll"
        espeak_dll_dst_path = "aeneas\\cew\\espeak.dll"
        espeak_dll_src_paths = [
            "C:\\aeneas\\eSpeak\\espeak_sapi.dll",
            "C:\\sync\\eSpeak\\espeak_sapi.dll",
            "C:\\Program Files\\eSpeak\\espeak_sapi.dll",
            "C:\\Program Files (x86)\\eSpeak\\espeak_sapi.dll",
        ]
        if os.path.exists(espeak_dll_dst_path):
            print("[INFO] Found eSpeak DLL in %s" % espeak_dll_dst_path)
        else:
            found = False
            copied = False
            for src_path in espeak_dll_src_paths:
                if os.path.exists(src_path):
                    found = True
                    print("[INFO] Copying eSpeak DLL from %s into %s" % (src_path, espeak_dll_dst_path))
                    try:
                        shutil.copyfile(src_path, espeak_dll_dst_path)
                        copied = True
                        print("[INFO] Copied eSpeak DLL")
                    except:
                        pass
                    break
            if not found:
                print("[WARN] Unable to find the eSpeak DLL, probably because you installed eSpeak in a non-standard location.")
                print("[WARN] If you want to run aeneas with the C extension cew,")
                print("[WARN] please copy espeak_sapi.dll from your eSpeak directory to %s" % espeak_dll_win_path)
                # print("[WARN] and run the aeneas setup again.")
                # return False
            elif not copied:
                print("[WARN] Unable to copy the eSpeak DLL, probably because you are not running with admin privileges.")
                print("[WARN] If you want to run aeneas with the C extension cew,")
                print("[WARN] please copy espeak_sapi.dll from your eSpeak directory to %s" % espeak_dll_win_path)
                # print("[WARN] and run the aeneas setup again.")
                # return False

        # NOTE: espeak.lib is needed only while compiling the C extension, not when using it
        #       so, we copy it in the current working directory from the included thirdparty\ directory
        # NOTE: PREV: copy thirdparty\espeak.lib to $PYTHON\libs\espeak.lib
        # NOTE: PREV: espeak_lib_dst_path = os.path.join(sys.prefix, "libs", "espeak.lib")
        espeak_lib_src_path = os.path.join(os.path.dirname(__file__), "thirdparty", "espeak.lib")
        espeak_lib_dst_path = os.path.join(os.path.dirname(__file__), "espeak.lib")
        if os.path.exists(espeak_lib_dst_path):
            print("[INFO] Found eSpeak LIB in %s" % espeak_lib_dst_path)
        else:
            try:
                print("[INFO] Copying eSpeak LIB into %s" % espeak_lib_dst_path)
                shutil.copyfile(espeak_lib_src_path, espeak_lib_dst_path)
                print("[INFO] Copied eSpeak LIB")
            except:
                print("[WARN] Unable to copy the eSpeak LIB, probably because you are not running with admin privileges.")
                print("[WARN] If you want to compile the C extension cew,")
                print("[WARN] please copy espeak.lib from the thirdparty directory into %s" % espeak_lib_dst_path)
                print("[WARN] and run the aeneas setup again.")
                return False

        # if here, we have completed the setup, return True
        return True
    except Exception as e:
        print("[WARN] Unexpected exception while preparing cew: %s" % e)
    return False


##############################################################################
#
# find the OS out and read environment variables for options
#
##############################################################################

# get platform
IS_LINUX = (os.name == "posix") and (os.uname()[0] == "Linux")
IS_OSX = (os.name == "posix") and (os.uname()[0] == "Darwin")
IS_WINDOWS = (os.name == "nt")

# define what values of environment variables are considered equal to True
TRUE_VALUES = [
    "TRUE",
    "True",
    "true",
    "YES",
    "Yes",
    "yes",
    "1",
    1
]

# check whether the user set additional parameters using environment variables
# NOTE by the book this should be done by subclassing the setuptools Distribution object
#      but for now using environment variables is good enough
WITHOUT_CDTW = os.getenv("AENEAS_WITH_CDTW", "True") not in TRUE_VALUES
WITHOUT_CMFCC = os.getenv("AENEAS_WITH_CMFCC", "True") not in TRUE_VALUES
WITHOUT_CEW = os.getenv("AENEAS_WITH_CEW", "True") not in TRUE_VALUES
FORCE_CEW = os.getenv("AENEAS_FORCE_CEW", "False") in TRUE_VALUES
FORCE_CFW = os.getenv("AENEAS_FORCE_CFW", "False") in TRUE_VALUES


##############################################################################
#
# actual setup
#
##############################################################################


<<<<<<< HEAD
# to compile cdtw and cmfcc, we need to include the NumPy dirs
INCLUDE_DIRS = misc_util.get_numpy_include_dirs()
=======
class BuildExtension(BaseBuildExtension):
    def finalize_options(self):
        BaseBuildExtension.finalize_options(self)
        # Prevent numpy from thinking it is still in its setup process:
        __builtins__.__NUMPY_SETUP__ = False
        import numpy
        self.include_dirs.append(numpy.get_include())
>>>>>>> 588fdf30

# scripts to be installed globally
# on Linux and Mac OS X, use the file without extension
# on Windows, use the file with .py extension
if IS_WINDOWS:
    PKG_SCRIPTS = [s + ".py" for s in PKG_SCRIPTS]

# prepare Extension objects
EXTENSION_CDTW = Extension(
    name="aeneas.cdtw.cdtw",
    sources=[
        "aeneas/cdtw/cdtw_py.c",
        "aeneas/cdtw/cdtw_func.c",
        "aeneas/cint/cint.c"
    ],
)
EXTENSION_CMFCC = Extension(
    name="aeneas.cmfcc.cmfcc",
    sources=[
        "aeneas/cmfcc/cmfcc_py.c",
        "aeneas/cmfcc/cmfcc_func.c",
        "aeneas/cwave/cwave_func.c",
        "aeneas/cint/cint.c"
    ],
)
EXTENSION_CEW = Extension(
    name="aeneas.cew.cew",
    sources=[
        "aeneas/cew/cew_py.c",
        "aeneas/cew/cew_func.c"
    ],
    libraries=[
        "espeak"
    ]
)
EXTENSION_CFW = Extension(
    name="aeneas.cfw.cfw",
    sources=[
        "aeneas/cfw/cfw_py.cc",
        "aeneas/cfw/cfw_func.cc"
    ],
    include_dirs=[
        "aeneas/cfw/festival",
        "aeneas/cfw/speech_tools"
    ],
    libraries=[
        "Festival",
        "estools",
        "estbase",
        "eststring",
    ]
)

CMDCLASS = {
    "build_ext": BuildExtension
}

# cwave is ready, but currently not used
# EXTENSION_CWAVE = Extension(
#     name="aeneas.cwave.cwave",
#     sources=[
#         "aeneas/cwave/cwave_py.c",
#         "aeneas/cwave/cwave_func.c"
#     ],
#     include_dirs=[
#         get_include()
#     ]
# )

# append or ignore cew extension as requested
EXTENSIONS = []

if WITHOUT_CDTW:
    print("[INFO] ************************************************************")
    print("[INFO] The user specified AENEAS_WITH_CDTW=False: not building cdtw")
    print("[INFO] ************************************************************")
    print("[INFO] ")
else:
    EXTENSIONS.append(EXTENSION_CDTW)

if WITHOUT_CMFCC:
    print("[INFO] **************************************************************")
    print("[INFO] The user specified AENEAS_WITH_CMFCC=False: not building cmfcc")
    print("[INFO] **************************************************************")
    print("[INFO] ")
else:
    EXTENSIONS.append(EXTENSION_CMFCC)

if WITHOUT_CEW:
    print("[INFO] **********************************************************")
    print("[INFO] The user specified AENEAS_WITH_CEW=False: not building cew")
    print("[INFO] **********************************************************")
    print("[INFO] ")
elif FORCE_CEW:
    print("[INFO] ********************************************************************************")
    print("[INFO] The user specified AENEAS_FORCE_CEW=True: attempting to build cew without checks")
    print("[INFO] ********************************************************************************")
    print("[INFO] ")
    EXTENSIONS.append(EXTENSION_CEW)
else:
    if IS_LINUX:
        EXTENSIONS.append(EXTENSION_CEW)
    elif IS_OSX:
        print("[INFO] *********************************************************************************")
        print("[INFO] Compiling the C extension cew on Mac OS X is experimental.")
        print("[INFO] ")
        print("[INFO] Before installing aeneas with cew, you must run:")
        print("[INFO] $ brew update && brew upgrade --cleanup espeak")
        print("[INFO] to run the new brew formula installing libespeak, the library version of espeak.")
        print("[INFO] ")
        print("[INFO] If you experience problems, disable cew compilation by specifying")
        print("[INFO] the environment variable AENEAS_WITH_CEW=False .")
        print("[INFO] Please see the aeneas installation documentation for details.")
        print("[INFO] ********************************************************************************")
        print("[INFO] ")
        EXTENSIONS.append(EXTENSION_CEW)
    elif IS_WINDOWS:
        print("[INFO] *****************************************************************")
        print("[INFO] Compiling the C extension cew on Windows is experimental.")
        print("[INFO] ")
        print("[INFO] If you experience problems, disable cew compilation by specifying")
        print("[INFO] the environment variable AENEAS_WITH_CEW=False .")
        print("[INFO] Please see the aeneas installation documentation for details.")
        print("[INFO] *****************************************************************")
        print("[INFO] ")
        if prepare_cew_for_windows():
            EXTENSIONS.append(EXTENSION_CEW)
        else:
            print("[WARN] Unable to complete the setup for C extension cew, not building it.")
    else:
        print("[INFO] The C extension cew is not available for your OS.")

if FORCE_CFW:
    print("[INFO] ********************************************************************************")
    print("[INFO] The user specified AENEAS_FORCE_CFW=True: attempting to build cfw without checks")
    print("[INFO] ********************************************************************************")
    print("[INFO] ")
    EXTENSIONS.append(EXTENSION_CFW)

# now we are ready to call setup()
setup(
    name=PKG_NAME,
    version=PKG_VERSION,
    packages=PKG_PACKAGES,
    package_data=PKG_PACKAGE_DATA,
    description=PKG_SHORT_DESCRIPTION,
    long_description=PKG_LONG_DESCRIPTION,
    author=PKG_AUTHOR,
    author_email=PKG_AUTHOR_EMAIL,
    url=PKG_URL,
    license=PKG_LICENSE,
    keywords=PKG_KEYWORDS,
    classifiers=PKG_CLASSIFIERS,
    cmdclass=CMDCLASS,
    setup_requires=PKG_SETUP_REQUIRES,
    install_requires=PKG_INSTALL_REQUIRES,
    extras_require=PKG_EXTRAS_REQUIRE,
    scripts=PKG_SCRIPTS,
    ext_modules=EXTENSIONS
)<|MERGE_RESOLUTION|>--- conflicted
+++ resolved
@@ -185,11 +185,6 @@
 #
 ##############################################################################
 
-
-<<<<<<< HEAD
-# to compile cdtw and cmfcc, we need to include the NumPy dirs
-INCLUDE_DIRS = misc_util.get_numpy_include_dirs()
-=======
 class BuildExtension(BaseBuildExtension):
     def finalize_options(self):
         BaseBuildExtension.finalize_options(self)
@@ -197,7 +192,6 @@
         __builtins__.__NUMPY_SETUP__ = False
         import numpy
         self.include_dirs.append(numpy.get_include())
->>>>>>> 588fdf30
 
 # scripts to be installed globally
 # on Linux and Mac OS X, use the file without extension
