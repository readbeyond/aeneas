--- conflicted
+++ resolved
@@ -3,13 +3,8 @@
 Files: *
 Copyright: 2012-2013, Alberto Pettarin (www.albertopettarin.it)
            2013-2015, ReadBeyond Srl   (www.readbeyond.it)
-<<<<<<< HEAD
-           2015-2017, Alberto Pettarin (www.albertopettarin.it)
-License: AGPL-3.0-only
-=======
            2015-2018, Alberto Pettarin (www.albertopettarin.it)
 License: AGPLv3
->>>>>>> d05c21fa
  The GNU Affero General Public License is a free, copyleft license for
  software and other kinds of works, specifically designed to ensure
  cooperation with the community in the case of network server software.
